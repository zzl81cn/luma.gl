--- conflicted
+++ resolved
@@ -46,13 +46,7 @@
 
   // Prefer webgl2 over webgl1, prefer conformant over experimental
   let gl;
-<<<<<<< HEAD
-  // Conditionally load WebGL2 context, since luma.gl users freak out about
-  // Chrome's "Creation of WebGL2 contexts disabled" message
-  if (opts.webgl2) {
-=======
   if (webgl2) {
->>>>>>> 4f29d291
     gl = canvas.getContext('webgl2', glOpts);
     gl = gl || canvas.getContext('experimental-webgl2', glOpts);
   }
@@ -62,11 +56,6 @@
   assert(gl, 'Failed to create WebGLRenderingContext');
 
   // return debug ? createDebugContext(gl) : gl;
-<<<<<<< HEAD
-  return gl;
-}
-=======
->>>>>>> 4f29d291
 
   if (debug) {
     gl.debug = true;
