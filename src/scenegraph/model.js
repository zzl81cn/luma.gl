// A scenegraph object node
/* eslint-disable guard-for-in */

// Define some locals
import {Buffer, draw} from '../webgl';
import {splat} from '../utils';
import assert from 'assert';
import Object3D from './object-3d';
import {MAX_TEXTURES} from '../config';

// TODO - experimental, not yet used
export class Material {
  constructor({shininess = 0, reflection = 0, refraction = 0} = {}) {
    this.shininess = shininess;
    this.reflection = reflection;
    this.refraction = refraction;
  }
}

// Model abstract O3D Class
export default class Model extends Object3D {

  /* eslint-disable max-statements  */
  /* eslint-disable complexity  */
  constructor({
    program,
    geometry,
    material = null, textures = [],
    // Enable instanced rendering (requires shader support and extra attributes)
    instanced = false, instanceCount = 0,
    // Picking
    pickable = false, pick = null,
    // Extra uniforms and attributes (beyond geometry, material, camera)
    uniforms = {},
<<<<<<< HEAD
    attributes = {}, pickingColors, texCoords,
    textures,
    render, onBeforeRender, onAfterRender,
    ...opts} = {}) {

    assert(program);
    // assert(program || program instanceof Program);
=======
    attributes = {},
    render = null, onBeforeRender = null, onAfterRender = null,
    ...opts
  } = {}) {
    // assert(program || program instanceof Program);
    assert(program);
    assert(geometry);
>>>>>>> a94710d4

    super(opts);

    // set a custom program per o3d
    this.program = program;
    this.geometry = geometry;
    this.material = material;

    // instanced rendering
    this.instanced = instanced;
    this.instanceCount = instanceCount;

    // picking options
    this.pickable = Boolean(pickable);
    this.pick = pick || (() => false);

    // extra uniforms and attribute descriptors
    this.uniforms = uniforms;
    this.attributes = attributes;

    // override the render method, before and after render callbacks
    this.render = render || this.render;
    this.onBeforeRender = onBeforeRender || this.onBeforeRender;
    this.onAfterRender = onAfterRender || this.onAfterRender;

    this.buffers = {};
    this.userData = {};

    this.textures = splat(textures);

    // TODO - remove?
    this.dynamic = false;

    Object.seal(this);
  }
  /* eslint-enable max-statements */
  /* eslint-enable complexity */

  get hash() {
    return this.id + ' ' + this.$pickingIndex;
  }

  setInstanceCount(instanceCount) {
    assert(instanceCount !== undefined);
    this.instanceCount = instanceCount;
    return this;
  }

  getInstanceCount() {
    return this.instanceCount;
  }

  getVertexCount() {
    return this.geometry.getVertexCount();
  }

  getProgram() {
    return this.program;
  }

  isPickable() {
    return this.pickable;
  }

  setPickable(pickable = true) {
    this.pickable = Boolean(pickable);
    return this;
  }

  getUniforms() {
    return this.uniforms;
  }

  setUniforms(uniforms = {}) {
    Object.assign(this.uniforms, uniforms);
    return this;
  }

  onBeforeRender() {
    const {program, attributes} = this;
    program.use();
    this.setAttributes(attributes);
    return this;
  }

  render(gl, {viewMatrix}) {
    const {program} = this;
    program.setUniforms(this.getCoordinateUniforms(viewMatrix));

    const {geometry, instanced, instanceCount} = this;
    const {drawMode, attributes} = geometry;
    const {indices, vertices} = attributes;
    const vertexCount = indices ? indices.length : vertices.length / 3;
    draw(gl, {
      drawMode,
      vertexCount,
      indexed: Boolean(indices),
      instanced,
      instanceCount
    });
  }

  onAfterRender() {
    const {program, attributes} = this;
    program.use();
    this.unsetAttributes(attributes);
    return this;
  }

  setProgramState() {
    const {program} = this;
    program.setUniforms(this.uniforms);
    this.setAttributes(this.attributes);
    this.setAttributes(this.geometry.attributes);
    this.setTextures(program);

    // this.setVertices(program);
    // this.setColors(program);
    // this.setPickingColors(program);
    // this.setNormals(program);
    // this.setTexCoords(program);
    // this.setIndices(program);
    return this;
  }

  unsetProgramState() {
    const {program} = this;
    const gl = program.gl;

    // unbind the array and element buffers
    gl.bindBuffer(gl.ARRAY_BUFFER, null);
    gl.bindBuffer(gl.ELEMENT_ARRAY_BUFFER, null);

    var attributes = program.attributes;
    for (var name in attributes) {
      gl.disableVertexAttribArray(attributes[name]);
    }
    return this;
  }

  // Makes sure buffers are created for all attributes
  // and that the program is updated with those buffers
  // TODO - do we need the separation between "attributes" and "buffers"
  //  couldn't apps just create buffers directly?
  setAttributes(attributes) {
    assert(attributes);
    const {program} = this;
    for (const attributeName of Object.keys(attributes)) {
      const attribute = attributes[attributeName];
      const bufferOpts = {
        attribute: attributeName,
        data: attribute.value,
        size: attribute.size,
        instanced: attribute.instanced ? 1 : 0,
        bufferType: attribute.bufferType || program.gl.ARRAY_BUFFER,
        drawMode: attribute.drawMode || program.gl.STATIC_DRAW
      };
      if (!this.buffers[attributeName]) {
        this.buffers[attributeName] = new Buffer(program.gl, bufferOpts);
      } else {
        this.buffers[attributeName].update(bufferOpts);
      }
      program.setBuffer(this.buffers[attributeName]);
    }
    return this;
  }

  unsetAttributes(attributes) {
    assert(attributes);
    const {program} = this;
    for (const attributeName of Object.keys(attributes)) {
      assert(this.buffers[attributeName]);
      program.unsetBuffer(this.buffers[attributeName]);
    }
    return this;
  }

  setTextures(force = false) {
    const {program} = this;
    this.textures = this.textures ? splat(this.textures) : [];
    let tex2D = 0;
    let texCube = 0;
    const mtexs = MAX_TEXTURES;
    for (let i = 0, texs = this.textures, l = texs.length; i < mtexs; i++) {
      if (i < l) {
        // rye TODO: update this when TextureCube is implemented.
        // const isCube = app.textureMemo[texs[i]].isCube;
        // if (isCube) {
        //   program.setUniform('hasTextureCube' + (i + 1), true);
        //   program.setTexture(texs[i], gl['TEXTURE' + i]);
        //   program.setUniform('samplerCube' + (texCube + 1), i);
        //   texCube++;
        // } else {
        program.setUniform('hasTexture' + (i + 1), true);
        program.setTexture(texs[i], tex2D);
        program.setUniform('sampler' + (tex2D + 1), i);
        tex2D++;
        // }
      } else {
        program.setUniform('hasTextureCube' + (i + 1), false);
        program.setUniform('hasTexture' + (i + 1), false);
        program.setUniform('sampler' + (++tex2D), i);
        program.setUniform('samplerCube' + (++texCube), i);
      }
    }
    return this;
  }

  // TODO - remove
  /*
  setTexCoords(program) {
    if (!this.$texCoords) {
      return;
    }

    const gl = program.gl;
    const multi = this.$texCoords.constructor.name === 'Object';
    let tex;

    if (!this.buffers.texCoords) {
      if (multi) {
        this.buffers.texCoords = {};
        for (let i = 0, txs = this.textures, l = txs.length; i < l; i++) {
          tex = txs[i];
          this.buffers.texCoords['texCoord' + (i + 1)] = new Buffer(gl, {
            attribute: 'texCoord' + (i + 1),
            data: this.$texCoords[tex],
            size: 2
          });
        }
      } else {
        this.buffers.texCoords = new Buffer(gl, {
          attribute: 'texCoord1',
          data: this.$texCoords,
          size: 2
        });
      }
    } else if (this.dynamic) {
      if (multi) {
        for (let i = 0, txs = this.textures, l = txs.length; i < l; i++) {
          tex = txs[i];
          this.buffers.texCoords['texCoord' + (i + 1)].update({
            data: this.$texCoords[tex]
          });
        }
      } else {
        this.buffers.texCoords.update({
          data: this.$texCoords
        });
      }
    }

    if (multi) {
      for (let i = 0, txs = this.textures, l = txs.length; i < l; i++) {
        tex = txs[i];
        program.setBuffer(this.buffers.texCoords['texCoord' + (i + 1)]);
      }
    } else {
      program.setBuffer(this.buffers.texCoords);
    }
  }

  setVertices(program) {
    if (!this.$vertices) {
      return;
    }
    if (!this.buffers.position) {
      this.buffers.position = new Buffer(program.gl, {
        attribute: 'position',
        data: this.$vertices,
        size: 3
      });
    } else if (this.dynamic) {
      this.buffers.position.update({
        data: this.$vertices
      });
    }

    program.setBuffer(this.buffers.position);
  }

  setNormals(program) {
    if (!this.$normals) {
      return;
    }

    if (!this.buffers.normal) {
      this.buffers.normal = new Buffer(program.gl, {
        attribute: 'normal',
        data: this.$normals,
        size: 3
      });
    } else if (this.dynamic) {
      this.buffers.normal.update({
        data: this.$normals
      });
    }

    program.setBuffer(this.buffers.normal);
  }

  setIndices(program) {
    if (!this.$indices) {
      return;
    }

    const gl = program.gl;

    if (!this.buffers.indices) {
      this.buffers.indices = new Buffer(program.gl, {
        bufferType: gl.ELEMENT_ARRAY_BUFFER,
        drawMode: gl.STATIC_DRAW,
        data: this.$indices,
        size: 1
      });
    } else if (this.dynamic) {
      this.buffers.indices.update({
        data: this.$indices
      });
    }

    program.setBuffer(this.buffers.indices);
  }

  setPickingColors(program) {
    if (!this.$pickingColors) {
      return;
    }

    if (!this.buffers.pickingColors) {
      this.buffers.pickingColors = new Buffer(program.gl, {
        attribute: 'pickingColor',
        data: this.$pickingColors,
        size: 4
      });
    } else if (this.dynamic) {
      this.buffers.pickingColors.update({
        data: this.$pickingColors
      });
    }

    program.setBuffer(this.buffers.pickingColors);
  }

  setColors(program) {
    if (!this.$colors) {
      return;
    }

    if (!this.buffers.colors) {
      this.buffers.colors = new Buffer(program.gl, {
        attribute: 'color',
        data: this.$colors,
        size: 4
      });
    } else if (this.dynamic) {
      this.buffers.colors.update({
        data: this.$colors
      });
    }

    program.setBuffer(this.buffers.colors);
  }
  */
}<|MERGE_RESOLUTION|>--- conflicted
+++ resolved
@@ -32,15 +32,6 @@
     pickable = false, pick = null,
     // Extra uniforms and attributes (beyond geometry, material, camera)
     uniforms = {},
-<<<<<<< HEAD
-    attributes = {}, pickingColors, texCoords,
-    textures,
-    render, onBeforeRender, onAfterRender,
-    ...opts} = {}) {
-
-    assert(program);
-    // assert(program || program instanceof Program);
-=======
     attributes = {},
     render = null, onBeforeRender = null, onAfterRender = null,
     ...opts
@@ -48,7 +39,6 @@
     // assert(program || program instanceof Program);
     assert(program);
     assert(geometry);
->>>>>>> a94710d4
 
     super(opts);
 
